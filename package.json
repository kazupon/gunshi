--- conflicted
+++ resolved
@@ -61,13 +61,8 @@
     "@eslint/markdown": "^6.4.0",
     "@kazupon/eslint-config": "^0.31.1",
     "@kazupon/prettier-config": "^0.1.1",
-<<<<<<< HEAD
     "@types/node": "catalog:",
-    "@typescript/native-preview": "7.0.0-dev.20250630.1",
-=======
-    "@types/node": "^22.15.29",
     "@typescript/native-preview": "7.0.0-dev.20250701.1",
->>>>>>> f865e8b9
     "@vitest/coverage-v8": "3.2.4",
     "@vitest/eslint-plugin": "^1.2.1",
     "bumpp": "^10.1.1",
