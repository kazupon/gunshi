{
  "name": "gunshi-monorepo",
  "description": "Monorepo for gunshi - Modern javascript command-line library",
  "private": true,
  "author": {
    "name": "kazuya kawaguchi",
    "email": "kawakazu80@gmail.com"
  },
  "license": "MIT",
  "funding": "https://github.com/sponsors/kazupon",
  "bugs": {
    "url": "https://github.com/kazupon/gunshi/issues"
  },
  "repository": {
    "type": "git",
    "url": "git+https://github.com/kazupon/gunshi.git"
  },
  "packageManager": "pnpm@10.12.4",
  "engines": {
    "node": ">= 20"
  },
  "type": "module",
  "scripts": {
    "bench:mitata": "node --expose-gc bench/mitata.js",
    "bench:vitest": "vitest bench --run",
    "build": "pnpm -r build",
    "build:bone": "pnpm -F @gunshi/plugin build",
    "build:definition": "pnpm -F @gunshi/definition build",
    "build:docs": "pnpm -F @gunshi/docs build",
    "build:gunshi": "pnpm -F gunshi build",
    "build:plugin": "pnpm -F @gunshi/bone build",
    "build:plugin:global": "pnpm -F @gunshi/plugin-global build",
    "build:plugin:i18n": "pnpm -F @gunshi/plugin-i18n build",
    "build:plugin:renderer": "pnpm -F @gunshi/plugin-renderer build",
    "build:resources": "pnpm -F @gunshi/resources build",
    "build:shared": "pnpm -F @gunshi/shared build",
    "changelog": "gh-changelogen --repo=kazupon/gunshi",
    "clean": "git clean -df",
    "dev": "pnpx @eslint/config-inspector --config eslint.config.ts",
    "dev:eslint": "pnpx @eslint/config-inspector --config eslint.config.ts",
    "dev:typedoc": "pnpm -F @gunshi/docs dev",
    "fix": "pnpm run --stream --color \"/^fix:/\"",
    "fix:eslint": "eslint . --fix",
    "fix:knip": "knip --fix --no-exit-code",
    "fix:prettier": "prettier . --write --experimental-cli",
    "gen:importmap": "pnpx tsx scripts/importmap.ts",
    "lint": "pnpm run --stream --color \"/^lint:/\"",
    "lint:eslint": "eslint .",
    "lint:jsr": "pnpm -r --if-present lint:jsr",
    "lint:knip": "knip",
    "lint:prettier": "prettier . --check --experimental-cli",
    "prepare": "git config --local core.hooksPath .githooks && pnpm run gen:importmap",
    "preview:docs": "pnpm -F @gunshi/docs preview",
    "release": "bumpp package.json packages/**/package.json packages/**/jsr.json --commit \"release: v\" --all --push --tag",
    "test": "vitest --typecheck run",
    "typecheck": "pnpm run --stream --color \"/^typecheck:/\"",
    "typecheck:deno": "pnpm -r --if-present typecheck:deno",
    "typecheck:tsc": "tsgo --noEmit --diagnostics"
  },
  "devDependencies": {
    "@eslint/compat": "^1.2.9",
    "@eslint/markdown": "^6.4.0",
    "@kazupon/eslint-config": "^0.31.1",
    "@kazupon/prettier-config": "^0.1.1",
<<<<<<< HEAD
    "@types/node": "catalog:",
    "@typescript/native-preview": "7.0.0-dev.20250701.1",
=======
    "@types/node": "^22.15.29",
    "@typescript/native-preview": "7.0.0-dev.20250702.1",
>>>>>>> eb6fc2d2
    "@vitest/coverage-v8": "3.2.4",
    "@vitest/eslint-plugin": "^1.2.1",
    "bumpp": "^10.1.1",
    "eslint": "^9.28.0",
    "eslint-config-prettier": "^10.1.5",
    "eslint-import-resolver-typescript": "^4.4.2",
    "eslint-plugin-import": "^2.31.0",
    "eslint-plugin-jsonc": "^2.20.1",
    "eslint-plugin-module-interop": "^0.3.1",
    "eslint-plugin-promise": "^7.2.1",
    "eslint-plugin-regexp": "^2.8.0",
    "eslint-plugin-unicorn": "^58.0.0",
    "eslint-plugin-unused-imports": "^4.1.4",
    "eslint-plugin-vue": "^10.1.0",
    "eslint-plugin-vue-composable": "^1.0.0",
    "eslint-plugin-yml": "^1.18.0",
    "gh-changelogen": "^0.2.8",
    "gunshi019": "npm:gunshi@0.19.0",
    "knip": "^5.60.0",
    "lint-staged": "^16.1.0",
    "mitata": "^1.0.34",
    "pkg-pr-new": "^0.0.54",
    "prettier": "^3.6.0",
    "typescript": "catalog:",
    "typescript-eslint": "^8.33.1",
    "vite-tsconfig-paths": "^5.1.4",
    "vitest": "^3.2.1"
  },
  "pnpm": {
    "onlyBuiltDependencies": [
      "deno",
      "esbuild",
      "rolldown",
      "unrs-resolver"
    ]
  },
  "prettier": "@kazupon/prettier-config",
  "lint-staged": {
    "*.ts?(x)": [
      "prettier --parser=typescript --write",
      "eslint --fix"
    ],
    "*.{js,mjs,cjs}": [
      "prettier --write",
      "eslint --fix"
    ],
    "*.{json,jsonc,json5,md,yml,yaml}": [
      "prettier --write"
    ]
  }
}<|MERGE_RESOLUTION|>--- conflicted
+++ resolved
@@ -62,13 +62,8 @@
     "@eslint/markdown": "^6.4.0",
     "@kazupon/eslint-config": "^0.31.1",
     "@kazupon/prettier-config": "^0.1.1",
-<<<<<<< HEAD
     "@types/node": "catalog:",
-    "@typescript/native-preview": "7.0.0-dev.20250701.1",
-=======
-    "@types/node": "^22.15.29",
     "@typescript/native-preview": "7.0.0-dev.20250702.1",
->>>>>>> eb6fc2d2
     "@vitest/coverage-v8": "3.2.4",
     "@vitest/eslint-plugin": "^1.2.1",
     "bumpp": "^10.1.1",
